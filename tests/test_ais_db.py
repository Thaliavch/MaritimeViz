--- conflicted
+++ resolved
@@ -1,5 +1,3 @@
-import traceback
-
 import pytest
 #from src/maritimeviz/ import AISDatabase
 import pandas as pd
@@ -59,29 +57,12 @@
     db.close()
 '''
 
-<<<<<<< HEAD
 
-
-def testIque(mmsi='89220', conn=None, start_date='02/08/2020', end_date='03/09/2024', polygon_bounds=None):
-    db = AISDatabase(existing_db_path)
-
-    try:
-        data = db.search(mmsi=mmsi, conn=conn, start_date=start_date, end_date=end_date, polygon_bounds=polygon_bounds)
-        print(data)
-
-    except Exception as e:
-        print(f"Error retrieving data: {e}")
-    finally:
-        db.close()
-
-
-=======
->>>>>>> e3cc681f
 def test_search():
     """
     Test searching a specific table within the database.
     """
-    db = AISDatabase(db_path)
+    db = AISDatabase(existing_db_path)
 
     try:
 
@@ -91,35 +72,16 @@
         result_end_date = db.search(end_date='2016-07-29')
 
         # WKT Test Polygon for the Pacific Ocean
-<<<<<<< HEAD
         #pacific_polygon = "POLYGON((-180 -60, -180 60, 180 60, 180 -60, -180 -60))"
         #result_polygon_bounds = db.search(polygon_bounds=pacific_polygon)
 
-=======
-        # Install and load the spatial extension
-        db.connection.execute("INSTALL spatial;")
-        db.connection.execute("LOAD spatial;")
-        pacific_polygon = "POLYGON((-180 -60, -180 60, 180 60, 180 -60, -180 -60))"
-        result_polygon_bounds = db.search(polygon_bounds=pacific_polygon)
-        
->>>>>>> e3cc681f
         # Assert the results are valid
         assert len(result_mmsi) > 0, "Should have at one result for mmsi"
         assert len(result_list_mmsi) > 0, "Should have at one result for list_mmsi"
         assert len(result_start_date) > 0, "Should have at one result for start_date"
         assert len(result_end_date) > 0, "Should have at one result for end_date"
-<<<<<<< HEAD
         #assert len(result_polygon_bounds) > 0, "Should have at one result for polygon_bounds"
 
-=======
-        assert len(result_polygon_bounds) > 0, "Should have at one result for polygon_bounds"
-        
->>>>>>> e3cc681f
     finally:
         # Close the database connection
-        db.close()
-
-
-
-# def main():
-#     testIque()+        db.close()